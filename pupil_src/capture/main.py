--- conflicted
+++ resolved
@@ -15,11 +15,6 @@
 
 
 if getattr(sys, 'frozen', False):
-<<<<<<< HEAD
-    # We are running in a |PyInstaller| bundle.
-    user_dir = os.path.join(sys._MEIPASS.rsplit(os.path.sep,1)[0],"settings")
-    rec_dir = os.path.join(sys._MEIPASS.rsplit(os.path.sep,1)[0],"recordings")
-=======
     if platform.system() == 'Darwin':
         user_dir = os.path.expanduser('~/Desktop/pupil_settings')
         rec_dir = os.path.expanduser('~/Desktop/pupil_recordings')
@@ -30,12 +25,12 @@
         version_file = os.path.join(sys._MEIPASS,'_version_string_')
 
 
->>>>>>> 9d7d1648
 else:
     # We are running in a normal Python environment.
-    # first: Make shared modules available across pupil_src
+    # Make all pupil shared_modules available to this Python session.
     pupil_base_dir = os.path.abspath(__file__).rsplit('pupil_src', 1)[0]
     sys.path.append(os.path.join(pupil_base_dir, 'pupil_src', 'shared_modules'))
+	# Specifiy user dirs.
     rec_dir = os.path.join(pupil_base_dir,'recordings')
     user_dir = os.path.join(pupil_base_dir,'settings')
 
@@ -69,29 +64,21 @@
 
 
 
-<<<<<<< HEAD
-    # To assign by name: put string(s) in list
+    # To assign camera by name: put string(s) in list
     eye_left_src = ["Microsoft", "6000"]
     eye_right_src = ["Microsoft", "6000"]
-=======
-    # To assign camera by name: put string(s) in list
-    eye_src = ["Microsoft", "6000"]
->>>>>>> 9d7d1648
     world_src = ["Logitech Camera","B525", "C525","C615","C920","C930e"]
 
     # to assign cameras directly, using integers as demonstrated below
-    # eye_src = 1
-    world_src = 0
+    # eye_left_src = 1
+    # eye_right_src = 1
+    # world_src = 0
 
     # to use a pre-recorded video.
     # Use a string to specify the path to your video file as demonstrated below
-<<<<<<< HEAD
-    # eye_src = "/Users/mkassner/Downloads/eye.avi"
-    # world_src = "/Users/mkassner/Pupil/pupil_google_code/wiki/videos/eye_simple_filter.avi"
-=======
-    eye_src = "/Users/mkassner/Downloads/wetransfer-fe724a/eye.avi"
+    # eye_left_src = "/Users/mkassner/Downloads/wetransfer-fe724a/eye.avi"
+    # eye_right_src = "/Users/mkassner/Downloads/wetransfer-fe724a/eye.avi"
     # world_src = "/Users/mkassner/Downloads/wetransfer-fe724a/world.avi"
->>>>>>> 9d7d1648
 
     # Camera video size in pixels (width,height)
     eye_size = (640,360)
@@ -102,7 +89,7 @@
     g_pool.pupil_queue = Queue()
     g_pool.eye_rx, g_pool.eye_tx = Pipe(False)
     g_pool.quit = RawValue(c_bool,0)
-    # make constants avaiable
+    # make some constants avaiable
     g_pool.user_dir = user_dir
     g_pool.rec_dir = rec_dir
     g_pool.version = version
@@ -123,12 +110,5 @@
     p_eye_right.join()
 
 
-    # flushing queue incase world process did not exit gracefully
-    while not g_pool.pupil_queue.empty():
-        g_pool.pupil_queue.get()
-    g_pool.pupil_queue.close()
-    print "Pupil Queue empty, Exit"
-
-
 if __name__ == '__main__':
     main()