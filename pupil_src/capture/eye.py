--- conflicted
+++ resolved
@@ -33,13 +33,9 @@
 
 def eye(g_pool,cap_src, cap_size,cap_special_id = 0, side='mono'):
     """
-<<<<<<< HEAD
-    this needs a docstring...
-=======
     Creates a window, gl context.
     Grabs images from a capture.
     Streams Pupil coordinates into g_pool.pupil_queue
->>>>>>> 9d7d1648
     """
 
     # Callback functions
@@ -87,10 +83,6 @@
         print "WORLD Process closing from window"
 
 
-<<<<<<< HEAD
-
-=======
->>>>>>> 9d7d1648
     # Helper functions called by the main atb bar
     def start_roi():
         bar.display.value = 1
@@ -111,7 +103,7 @@
 
 
     # load session persistent settings
-    session_settings = shelve.open(os.path.join(g_pool.user_dir,'user_settings_eye'),protocol=2)
+    session_settings = shelve.open(os.path.join(g_pool.user_dir,'user_settings_%s_eye'%side),protocol=2)
     def load(var_name,default):
         return session_settings.get(var_name,default)
     def save(var_name,var):
@@ -151,7 +143,6 @@
     bar.display = c_int(load('bar.display',0))
     bar.draw_pupil = c_bool(load('bar.draw_pupil',True))
     bar.draw_roi = c_int(0)
-    bar.record_eye = c_bool(load('bar.record_eye',0))
 
     dispay_mode_enum = atb.enum("Mode",{"Camera Image":0,
                                         "Region of Interest":1,
@@ -163,7 +154,6 @@
     bar.add_var("Show_Pupil_Point", bar.draw_pupil)
     bar.add_button("Draw_ROI", start_roi, help="drag on screen to select a region of interest")
 
-    bar.add_var("record_eye_video", bar.record_eye, help="when recording also save the eye video stream")
     bar.add_var("SlowDown",bar.sleep, step=0.01,min=0.0)
     bar.add_var("SaveSettings&Exit", g_pool.quit)
 
@@ -240,12 +230,9 @@
 
         # fine pupil ellipse detection
         result = pupil_detector.detect(frame,u_roi=u_r,p_roi=p_r,visualize=bar.display.value == 2)
-<<<<<<< HEAD
         result['side']=side
-=======
 
         # stream the result
->>>>>>> 9d7d1648
         g_pool.pupil_queue.put(result)
 
 
@@ -298,9 +285,7 @@
     save('roi',u_r.get())
     save('bar.display',bar.display.value)
     save('bar.draw_pupil',bar.draw_pupil.value)
-    save('bar.record_eye',bar.record_eye.value)
     session_settings.close()
-
 
 
     cap.close()
@@ -308,12 +293,19 @@
     glfwDestroyWindow(window)
     glfwTerminate()
 
+    #flushing queue incase world process did not exit gracefully
+    if side == 'left':
+        while not g_pool.pupil_queue.empty():
+            g_pool.pupil_queue.get()
+        g_pool.pupil_queue.close()
+
     print "%s EYE Process closed" %side
 
-def eye_profiled(g_pool):
+
+def eye_profiled(g_pool,cap_src,cap_size):
     import cProfile,subprocess,os
     from eye import eye
-    cProfile.runctx("eye(g_pool,)",{"g_pool":g_pool},locals(),"eye.pstats")
+    cProfile.runctx("eye(g_pool,)",{"g_pool":g_pool,'cap_src':cap_src,'cap_size':cap_size},locals(),"eye.pstats")
     loc = os.path.abspath(__file__).rsplit('pupil_src', 1)
     gprof2dot_loc = os.path.join(loc[0], 'pupil_src', 'shared_modules','gprof2dot.py')
     subprocess.call("python "+gprof2dot_loc+" -f pstats eye.pstats | dot -Tpng -o eye_cpu_time.png", shell=True)
